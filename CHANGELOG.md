--- conflicted
+++ resolved
@@ -2,35 +2,6 @@
 
 All notable changes to the SST Lounge Discord Bot project will be documented in this file.
 
-<<<<<<< HEAD
-## [1.4.0] - 2025-07-17
-
-### Added
-
-- **Command Autocomplete**: Added interactive autocomplete to multiple commands:
-  - Platform selection in `/contests`, `/contests_today`, and `/contests_tomorrow`
-  - Time selection in `/contest_time` with common time suggestions
-  - Channel selection in `/contest_setup` with user-accessible channels
-  - Update scheduling in `/update` with suggested times
-- **Scheduled Updates**: Added ability to schedule bot updates for specific times
-- **Enhanced Command Interface**: Improved user experience with smart suggestions
-
-### Changed
-
-- **Channel Selection**: Changed from dropdown to autocomplete in `/contest_setup`
-- **Update Command**: Added scheduling options to the update process
-- **Command Parameters**: Improved parameter handling and validation
-- **Error Messages**: More helpful error messages with clearer instructions
-
-### Technical Improvements
-
-- **Autocomplete Functions**: New autocomplete handlers for various parameter types
-- **Time Formatting**: Smart time formatting with hour/minute suggestions
-- **Channel Filtering**: Improved filtering for channel selection
-- **UI/UX**: Enhanced user interface with contextual suggestions
-
-## [1.3.0] - 2025-07-17
-=======
 ## [1.4.0] - 2025-07-18
 
 ### Changed
@@ -49,7 +20,6 @@
 - **Repository Hygiene**: Cleaned up unnecessary files and improved .gitignore coverage
 
 ## [1.3.0] - 2025-07-18
->>>>>>> 434405a4
 
 ### Added
 
@@ -136,11 +106,8 @@
 - **Owner Control**: Only server owners can grant/revoke bot admin privileges
 - **Audit Trail**: All bot admin grants tracked with timestamps and granter information
 
-<<<<<<< HEAD
-## [1.0.0] - 2025-07-17
-=======
+
 ## [1.0.0] - 2025-07-16
->>>>>>> 434405a4
 
 ### Initial Release
 
