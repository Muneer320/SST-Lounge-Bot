--- conflicted
+++ resolved
@@ -1,14 +1,4 @@
 {
-<<<<<<< HEAD
-    "version": "1.4.0",
-    "date": "2025-07-17",
-    "name": "SST Lounge Bot",
-    "description": "feat: Command Autocomplete",
-    "branch": "main",
-    "author": "SST Team",
-    "repository": "https://github.com/Muneer320/SST-Lounge-Bot"
-} 
-=======
   "version": "1.4.0",
   "date": "2025-07-18",
   "name": "SST Lounge Bot",
@@ -16,5 +6,4 @@
   "branch": "main",
   "author": "SST Team",
   "repository": "https://github.com/Muneer320/SST-Lounge-Bot"
-}
->>>>>>> 434405a4
+}